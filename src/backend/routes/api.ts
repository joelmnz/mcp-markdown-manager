import { requireAuth } from '../middleware/auth';
import {
  listArticles,
  searchArticles,
  readArticle,
  createArticle,
  updateArticle,
  deleteArticle,
<<<<<<< HEAD
  isArticlePublic,
  setArticlePublic,
  getArticleBySlug
=======
  listArticleVersions,
  getArticleVersion,
  restoreArticleVersion,
  deleteArticleVersions
>>>>>>> 87656201
} from '../services/articles';
import { semanticSearch, hybridSearch, getDetailedIndexStats, rebuildIndex, indexUnindexedArticles } from '../services/vectorIndex';

const SEMANTIC_SEARCH_ENABLED = process.env.SEMANTIC_SEARCH_ENABLED?.toLowerCase() === 'true';

export async function handleApiRequest(request: Request): Promise<Response> {
  const url = new URL(request.url);
  const path = url.pathname;
  
  // Health check endpoint (no auth required)
  if (path === '/health') {
    return new Response(JSON.stringify({ status: 'ok' }), {
      headers: { 'Content-Type': 'application/json' }
    });
  }
  
  // Public article endpoint (no auth required)
  if (path.startsWith('/api/public-articles/') && request.method === 'GET') {
    try {
      const slug = path.replace('/api/public-articles/', '');
      const article = await getArticleBySlug(slug);
      
      if (!article) {
        return new Response(JSON.stringify({ error: 'Article not found' }), {
          status: 404,
          headers: { 'Content-Type': 'application/json' }
        });
      }
      
      return new Response(JSON.stringify(article), {
        headers: { 'Content-Type': 'application/json' }
      });
    } catch (error) {
      console.error('Public article error:', error);
      return new Response(JSON.stringify({ 
        error: error instanceof Error ? error.message : 'Internal server error' 
      }), {
        status: 500,
        headers: { 'Content-Type': 'application/json' }
      });
    }
  }
  
  // All other API endpoints require authentication
  const authError = requireAuth(request);
  if (authError) return authError;
  
  try {
    // GET /api/search - Semantic or Hybrid search
    if (path === '/api/search' && request.method === 'GET') {
      if (!SEMANTIC_SEARCH_ENABLED) {
        return new Response(JSON.stringify({ error: 'Semantic search is not enabled' }), {
          status: 400,
          headers: { 'Content-Type': 'application/json' }
        });
      }
      
      const query = url.searchParams.get('query');
      const k = parseInt(url.searchParams.get('k') || '5', 10);
      const mode = url.searchParams.get('mode') || 'hybrid'; // 'semantic' or 'hybrid'
      
      if (!query) {
        return new Response(JSON.stringify({ error: 'Query parameter is required' }), {
          status: 400,
          headers: { 'Content-Type': 'application/json' }
        });
      }
      
      const results = mode === 'semantic' 
        ? await semanticSearch(query, k)
        : await hybridSearch(query, k);
      
      return new Response(JSON.stringify(results), {
        headers: { 'Content-Type': 'application/json' }
      });
    }
    
    // GET /api/rag/status - Get RAG index status
    if (path === '/api/rag/status' && request.method === 'GET') {
      if (!SEMANTIC_SEARCH_ENABLED) {
        return new Response(JSON.stringify({ 
          enabled: false,
          message: 'Semantic search is not enabled'
        }), {
          headers: { 'Content-Type': 'application/json' }
        });
      }
      
      const stats = await getDetailedIndexStats();
      return new Response(JSON.stringify({
        enabled: true,
        ...stats
      }), {
        headers: { 'Content-Type': 'application/json' }
      });
    }
    
    // POST /api/rag/reindex - Rebuild entire index
    if (path === '/api/rag/reindex' && request.method === 'POST') {
      if (!SEMANTIC_SEARCH_ENABLED) {
        return new Response(JSON.stringify({ error: 'Semantic search is not enabled' }), {
          status: 400,
          headers: { 'Content-Type': 'application/json' }
        });
      }
      
      try {
        await rebuildIndex();
        const stats = await getDetailedIndexStats();
        return new Response(JSON.stringify({
          success: true,
          message: 'Index rebuilt successfully',
          ...stats
        }), {
          headers: { 'Content-Type': 'application/json' }
        });
      } catch (error) {
        return new Response(JSON.stringify({
          success: false,
          error: error instanceof Error ? error.message : 'Failed to rebuild index'
        }), {
          status: 500,
          headers: { 'Content-Type': 'application/json' }
        });
      }
    }
    
    // POST /api/rag/index-unindexed - Index only unindexed articles
    if (path === '/api/rag/index-unindexed' && request.method === 'POST') {
      if (!SEMANTIC_SEARCH_ENABLED) {
        return new Response(JSON.stringify({ error: 'Semantic search is not enabled' }), {
          status: 400,
          headers: { 'Content-Type': 'application/json' }
        });
      }
      
      try {
        const result = await indexUnindexedArticles();
        const stats = await getDetailedIndexStats();
        return new Response(JSON.stringify({
          success: true,
          indexed: result.indexed,
          failed: result.failed,
          ...stats
        }), {
          headers: { 'Content-Type': 'application/json' }
        });
      } catch (error) {
        return new Response(JSON.stringify({
          success: false,
          error: error instanceof Error ? error.message : 'Failed to index articles'
        }), {
          status: 500,
          headers: { 'Content-Type': 'application/json' }
        });
      }
    }
    
    // GET /api/articles - List all articles
    if (path === '/api/articles' && request.method === 'GET') {
      const query = url.searchParams.get('q');
      
      if (query) {
        // Search articles
        const results = await searchArticles(query);
        return new Response(JSON.stringify(results), {
          headers: { 'Content-Type': 'application/json' }
        });
      } else {
        // List all articles
        const articles = await listArticles();
        return new Response(JSON.stringify(articles), {
          headers: { 'Content-Type': 'application/json' }
        });
      }
    }
    
    // GET /api/articles/:filename - Read single article or list versions
    if (path.startsWith('/api/articles/') && request.method === 'GET') {
      const fullPath = path.replace('/api/articles/', '');
      
      // Check if this is a versions endpoint using regex to avoid path parsing vulnerabilities
      // Matches: <filename>/versions or <filename>/versions/<versionId>
      const versionMatch = fullPath.match(/^(.+?)\/versions(?:\/([^\/]+))?$/);
      
      if (versionMatch) {
        const filename = versionMatch[1];
        const versionId = versionMatch[2];
        
        if (!versionId) {
          // List all versions
          const versions = await listArticleVersions(filename);
          return new Response(JSON.stringify(versions), {
            headers: { 'Content-Type': 'application/json' }
          });
        } else {
          // Get specific version
          const version = await getArticleVersion(filename, versionId);
          
          if (!version) {
            return new Response(JSON.stringify({ error: 'Version not found' }), {
              status: 404,
              headers: { 'Content-Type': 'application/json' }
            });
          }
          
          return new Response(JSON.stringify(version), {
            headers: { 'Content-Type': 'application/json' }
          });
        }
      }
      
      // Regular article read
      const filename = fullPath;
      const article = await readArticle(filename);
      
      if (!article) {
        return new Response(JSON.stringify({ error: 'Article not found' }), {
          status: 404,
          headers: { 'Content-Type': 'application/json' }
        });
      }
      
      return new Response(JSON.stringify(article), {
        headers: { 'Content-Type': 'application/json' }
      });
    }
    
    // POST /api/articles - Create new article
    if (path === '/api/articles' && request.method === 'POST') {
      const body = await request.json();
      const { title, content, message } = body;
      
      if (!title || !content) {
        return new Response(JSON.stringify({ error: 'Title and content are required' }), {
          status: 400,
          headers: { 'Content-Type': 'application/json' }
        });
      }
      
      const article = await createArticle(title, content, message);
      return new Response(JSON.stringify(article), {
        status: 201,
        headers: { 'Content-Type': 'application/json' }
      });
    }
    
    // PUT /api/articles/:filename - Update article
    if (path.startsWith('/api/articles/') && request.method === 'PUT') {
      const filename = path.replace('/api/articles/', '');
      
      // Check if this is a version restore endpoint using regex to avoid path parsing vulnerabilities
      // Matches: <filename>/versions/<versionId>/restore
      const restoreMatch = filename.match(/^(.+?)\/versions\/([^\/]+)\/restore$/);
      
      if (restoreMatch) {
        const articleFilename = restoreMatch[1];
        const versionId = restoreMatch[2];
        
        const body = await request.json();
        const { message } = body;
        
        const article = await restoreArticleVersion(articleFilename, versionId, message);
        return new Response(JSON.stringify(article), {
          headers: { 'Content-Type': 'application/json' }
        });
      }
      
      // Regular article update
      const body = await request.json();
      const { title, content, message } = body;
      
      if (!title || !content) {
        return new Response(JSON.stringify({ error: 'Title and content are required' }), {
          status: 400,
          headers: { 'Content-Type': 'application/json' }
        });
      }
      
      const article = await updateArticle(filename, title, content, message);
      return new Response(JSON.stringify(article), {
        headers: { 'Content-Type': 'application/json' }
      });
    }
    
    // DELETE /api/articles/:filename - Delete article or versions
    if (path.startsWith('/api/articles/') && request.method === 'DELETE') {
      const fullPath = path.replace('/api/articles/', '');
      
      // Check if this is a versions delete endpoint using regex to avoid path parsing vulnerabilities
      // Matches: <filename>/versions or <filename>/versions/<versionId>
      const versionMatch = fullPath.match(/^(.+?)\/versions(?:\/([^\/]+))?$/);
      
      if (versionMatch) {
        const filename = versionMatch[1];
        const versionId = versionMatch[2];
        
        if (!versionId) {
          // Delete all versions
          await deleteArticleVersions(filename);
        } else {
          // Delete specific version
          await deleteArticleVersions(filename, [versionId]);
        }
        
        return new Response(JSON.stringify({ success: true }), {
          headers: { 'Content-Type': 'application/json' }
        });
      }
      
      // Regular article deletion
      const filename = fullPath;
      await deleteArticle(filename);
      
      return new Response(JSON.stringify({ success: true }), {
        headers: { 'Content-Type': 'application/json' }
      });
    }
    
    // GET /api/articles/:filename/public-status - Get public status
    if (path.match(/^\/api\/articles\/[^\/]+\/public-status$/) && request.method === 'GET') {
      const filename = path.replace('/api/articles/', '').replace('/public-status', '');
      const isPublic = await isArticlePublic(filename);
      
      return new Response(JSON.stringify({ isPublic }), {
        headers: { 'Content-Type': 'application/json' }
      });
    }
    
    // POST /api/articles/:filename/public - Set public status
    if (path.match(/^\/api\/articles\/[^\/]+\/public$/) && request.method === 'POST') {
      const filename = path.replace('/api/articles/', '').replace('/public', '');
      const body = await request.json();
      const { isPublic } = body;
      
      if (typeof isPublic !== 'boolean') {
        return new Response(JSON.stringify({ error: 'isPublic must be a boolean' }), {
          status: 400,
          headers: { 'Content-Type': 'application/json' }
        });
      }
      
      await setArticlePublic(filename, isPublic);
      
      return new Response(JSON.stringify({ success: true, isPublic }), {
        headers: { 'Content-Type': 'application/json' }
      });
    }
    
    // Route not found
    return new Response(JSON.stringify({ error: 'Not found' }), {
      status: 404,
      headers: { 'Content-Type': 'application/json' }
    });
    
  } catch (error) {
    console.error('API Error:', error);
    return new Response(JSON.stringify({ 
      error: error instanceof Error ? error.message : 'Internal server error' 
    }), {
      status: 500,
      headers: { 'Content-Type': 'application/json' }
    });
  }
}<|MERGE_RESOLUTION|>--- conflicted
+++ resolved
@@ -6,16 +6,13 @@
   createArticle,
   updateArticle,
   deleteArticle,
-<<<<<<< HEAD
   isArticlePublic,
   setArticlePublic,
-  getArticleBySlug
-=======
+  getArticleBySlug,
   listArticleVersions,
   getArticleVersion,
   restoreArticleVersion,
   deleteArticleVersions
->>>>>>> 87656201
 } from '../services/articles';
 import { semanticSearch, hybridSearch, getDetailedIndexStats, rebuildIndex, indexUnindexedArticles } from '../services/vectorIndex';
 
